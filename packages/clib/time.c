/*  $Id$

    Part of SWI-Prolog

    Author:        Jan Wielemaker
    E-mail:        J.Wielemaker@uva.nl
    WWW:           http://www.swi-prolog.org
    Copyright (C): 1985-2009, University of Amsterdam

    This program is free software; you can redistribute it and/or
    modify it under the terms of the GNU General Public License
    as published by the Free Software Foundation; either version 2
    of the License, or (at your option) any later version.

    This program is distributed in the hope that it will be useful,
    but WITHOUT ANY WARRANTY; without even the implied warranty of
    MERCHANTABILITY or FITNESS FOR A PARTICULAR PURPOSE.  See the
    GNU General Public License for more details.

    You should have received a copy of the GNU Lesser General Public
    License along with this library; if not, write to the Free Software
    Foundation, Inc., 59 Temple Place, Suite 330, Boston, MA  02111-1307  USA

    As a special exception, if you link this library with other files,
    compiled with a Free Software compiler, to produce an executable, this
    library does not by itself cause the resulting executable to be covered
    by the GNU General Public License. This exception does not however
    invalidate any other reasons why the executable file might be covered by
    the GNU General Public License.
*/

#define O_DEBUG 1			/* provides time:time_debug(+Level) */
//#define O_SAFE 1			/* extra safety checks */
#ifdef HAVE_CONFIG_H
#include <config.h>
#endif

#include <SWI-Stream.h>
#include <SWI-Prolog.h>
#include <error.h>
#include <stdlib.h>
#include <stdio.h>
#include <signal.h>
#include <math.h>
#ifdef HAVE_MALLOC_H
#include <malloc.h>
#endif
#include <string.h>
#include <errno.h>
#include <assert.h>

#ifdef SIGUSR2
#define SIG_TIME SIGUSR2
#else
#define SIG_TIME SIGALRM
#endif

#ifdef O_SAFE
#define __USE_GNU
#endif

#include <pthread.h>

typedef enum
{ TIME_ABS,
  TIME_REL
} time_abs_rel;

#ifdef __WINDOWS__
#include <sys/timeb.h>
#include <malloc.h>

#ifndef SIGALRM
#define SIGALRM 14
#endif

struct timeval
{ long tv_sec;
  long tv_usec;
};

struct timezone
{ int zone;
};

static int
gettimeofday(struct timeval *tv, struct timezone *tz)
{ struct timeb tb;

  ftime(&tb);
  tv->tv_sec  = (long)tb.time;
  tv->tv_usec = tb.millitm * 1000;

  return 0;
}


#else /*__WINDOWS__*/

#include <time.h>
#include <sys/time.h>

#endif /*__WINDOWS__*/

#ifdef O_DEBUG
static int debuglevel = 0;
#define DEBUG(n, g) if ( debuglevel >= n ) g

static foreign_t
pl_time_debug(term_t n)
{ return PL_get_integer(n, &debuglevel);
}


/* - - - - - - - - - - - - - - - - - - - - - - - - - - - - - - - - - - - - -
glibc defines backtrace() and friends to  print the calling context. For
debugging this is just great,  as   the  problem  generally appear after
generating an exception.
- - - - - - - - - - - - - - - - - - - - - - - - - - - - - - - - - - - - - */

#ifdef HAVE_EXECINFO_H
#define BACKTRACE 1

#if BACKTRACE
#include <execinfo.h>
#include <string.h>

static void
print_trace (void)
{ void *array[100];
  size_t size;
  char **strings;
  size_t i;

  size = backtrace(array, sizeof(array)/sizeof(void *));
  strings = backtrace_symbols(array, size);

#ifdef _REENTRANT
  Sdprintf("on_alarm() Prolog-context [thread %d]:\n", PL_thread_self());
#else
  Sdprintf("on_alarm() Prolog-context:\n");
#endif
  PL_action(PL_ACTION_BACKTRACE, 3);

  Sdprintf("on_alarm() C-context:\n");

  for(i = 0; i < size; i++)
  { if ( !strstr(strings[i], "checkData") )
      Sdprintf("\t[%d] %s\n", i, strings[i]);
  }

  free(strings);
}
#endif /*BACKTRACE*/
#endif /*HAVE_EXECINFO_H*/
#else /*O_DEBUG*/
#define DEBUG(n, g) ((void)0)
#endif /*O_DEBUG*/

static void	on_alarm(int sig);

static module_t	   MODULE_user;
static atom_t	   ATOM_remove;
static atom_t	   ATOM_install;
static atom_t	   ATOM_done;
static atom_t	   ATOM_next;
static atom_t	   ATOM_scheduled;
static functor_t   FUNCTOR_module2;
static functor_t   FUNCTOR_alarm1;
static functor_t   FUNCTOR_alarm4;
static predicate_t PREDICATE_call1;

#define EV_MAGIC	1920299187	/* Random magic number */

#define EV_DONE		0x0001		/* Handled this one */
#define EV_REMOVE	0x0002		/* Automatically remove */
#define EV_FIRED	0x0004		/* Windows: got this one */
#define EV_NOINSTALL	0x0008		/* Only allocate; do not install */

typedef struct event
{ record_t	 goal;			/* Thing to call */
  module_t	 module;		/* Module to call in */
  struct event  *next;			/* linked list for current */
  struct event  *previous;		/* idem */
  unsigned long  flags;			/* misc flags */
  long		 magic;			/* validate magic */
  struct timeval at;			/* Time to deliver */
  pthread_t	 thread_id;		/* Thread to call in */
  int		 pl_thread_id;		/* Prolog thread ID */
} event, *Event;

typedef void (*handler_t)(int);

typedef struct
{ Event first;				/* first in list */
  Event scheduled;			/* The one we scheduled for */
} schedule;

static pthread_mutex_t mutex = PTHREAD_MUTEX_INITIALIZER;
static pthread_cond_t cond   = PTHREAD_COND_INITIALIZER;
static int scheduler_running = FALSE;	/* is scheduler running? */
static pthread_t scheduler;		/* thread id of scheduler */

#define LOCK()   pthread_mutex_lock(&mutex)
#define UNLOCK() pthread_mutex_unlock(&mutex)

static schedule the_schedule;		/* the schedule */
#define TheSchedule() (&the_schedule)	/* current schedule */

int signal_function_set = FALSE;	/* signal function is set */
static handler_t signal_function;	/* Current signal function */

static int removeEvent(Event ev);

/* - - - - - - - - - - - - - - - - - - - - - - - - - - - - - - - - - - - - -
Allocate the event, maintaining a time-sorted list of scheduled events.
- - - - - - - - - - - - - - - - - - - - - - - - - - - - - - - - - - - - - */

static Event
allocEvent()
{ Event ev = malloc(sizeof(*ev));

  if ( !ev )
  { pl_error(NULL, 0, NULL, ERR_ERRNO, errno, "allocate", "memory", 0);
    return NULL;
  }

  memset(ev, 0, sizeof(*ev));
  ev->magic = EV_MAGIC;

  return ev;
}


static void
setTimeEventAbs(Event ev, double t)
{ struct timeval tv;

  gettimeofday(&tv, NULL);
  tv.tv_usec = (long)((t-floor(t))*1000000);
  tv.tv_sec  = (long)t;

  ev->at = tv;
}


static void
setTimeEvent(Event ev, double t)
{ struct timeval tv;

  gettimeofday(&tv, NULL);
  tv.tv_usec += (long)((t-floor(t))*1000000);
  tv.tv_sec  += (long)t;
  if ( tv.tv_usec >= 1000000 )
  { tv.tv_usec -= 1000000;
    tv.tv_sec++;
  }

  ev->at = tv;
}



static int
insertEvent(Event ev)
{ schedule *sched = TheSchedule();
  Event e;

  DEBUG(1, Sdprintf("insertEvent(%d.%06d)\n", ev->at.tv_sec, ev->at.tv_usec));

  for(e = sched->first; e; e = e->next)
  { struct timeval d;

    if ( e == ev )
      return ERR_PERMISSION;		/* already scheduled */

    d.tv_sec  = ev->at.tv_sec  - e->at.tv_sec;
    d.tv_usec = ev->at.tv_usec - e->at.tv_usec;
    if ( d.tv_usec < 0 )
    { d.tv_sec--;
      d.tv_usec += 1000000;
    }

    if ( d.tv_sec < 0 )			/* new must be before e */
    { ev->next = e;
      ev->previous = e->previous;
      if ( e->previous )
      { e->previous->next = ev;
      } else
      { assert(sched->first == e);
	sched->first = ev;
      }
      e->previous = ev;

      return TRUE;
    } else
    { if ( e->next )
	continue;

      ev->previous = e;			/* end of the list */
      e->next = ev;

      return TRUE;
    }
  }

  sched->first = ev;			/* the very first one */
  return TRUE;
}


static void
unlinkEvent(Event ev)
{ schedule *sched = TheSchedule();

  if ( sched->scheduled == ev )
    sched->scheduled = NULL;

  if ( ev->previous )
    ev->previous->next = ev->next;
  else
    sched->first = ev->next;

  if ( ev->next )
    ev->next->previous = ev->previous;
}


static void
freeEvent(Event ev)
{ unlinkEvent(ev);

  if ( ev->goal )
    PL_erase(ev->goal);

  ev->magic = 0;

  free(ev);
}


static void
cleanupHandler()
{
#ifndef __WINDOWS__
  struct itimerval v;

  DEBUG(1, Sdprintf("Removed timer\n"));
  memset(&v, 0, sizeof(v));
  setitimer(ITIMER_REAL, &v, NULL);	/* restore? */
#endif

  if ( signal_function_set )
  { signal_function_set = FALSE;
    PL_signal(SIG_TIME, signal_function);
  }
}


static void
installHandler()
{ if ( !signal_function_set )
  { signal_function = PL_signal(SIG_TIME|PL_SIGSYNC, on_alarm);
    signal_function_set = TRUE;
  }
}


static void
cleanup()
{ Event ev, next;
  schedule *sched = TheSchedule();

  for(ev=sched->first; ev; ev = next)
  { next = ev->next;
    removeEvent(ev);
  }

  cleanupHandler();
}


static Event
nextEvent(schedule *sched)
{ Event ev;

  for(ev=sched->first; ev; ev = ev->next)
  { if ( ev->flags & (EV_DONE|EV_FIRED) )
      continue;

    return ev;
  }

  return NULL;
}


typedef struct
{ int		*bits;
  size_t	size;
  size_t	high;
} bitvector;

#define BITSPERINT (8*sizeof(int))

static int
set_bit(bitvector *v, size_t bit)
{ size_t offset = bit/BITSPERINT;
  int bi = bit%BITSPERINT;

  while ( offset >= v->size )
  { size_t osize = v->size * sizeof(int);
    int *newbits = realloc(v->bits, osize*2);

    if ( !newbits )
      return FALSE;
    memset((char*)newbits+osize, 0, osize);
    v->bits  = newbits;
    v->size *= 2;
  }

  while ( bit > v->high )		/* TBD: zero entire ints */
  { size_t ho = v->high/BITSPERINT;
    int    b  = v->high%BITSPERINT;

    v->bits[ho] &= ~(1<<(b-1));
    v->high++;
  }

  v->bits[offset] |= 1<<(bi-1);
  return TRUE;
}


static int
is_set(bitvector *v, size_t bit)
{ if ( bit <= v->high )
  { size_t offset = bit/BITSPERINT;
    int bi = bit%BITSPERINT;

    return (v->bits[offset] & (1<<(bi-1))) != 0;
  }

  return FALSE;
}


static void *
alarm_loop(void * closure)
{ schedule *sched = TheSchedule();
<<<<<<< HEAD
  bitvector signalled;

  signalled.size = 4;
  signalled.bits = malloc(signalled.size*sizeof(int));
  signalled.high = 0;
=======
  int mt = (int)PL_query(PL_QUERY_MAX_THREADS)+1;
  char *signalled = alloca(mt);
>>>>>>> 4e36c786

  pthread_mutex_lock(&mutex);		/* for condition variable */
  DEBUG(1, Sdprintf("Iterating alarm_loop()\n"));

  for(;;)
  { Event ev = nextEvent(sched);
    struct timeval now;

    signalled.high = 0;
    gettimeofday(&now, NULL);

    for(; ev; ev = ev->next)
    { struct timeval left;

      left.tv_sec  = ev->at.tv_sec  - now.tv_sec;
      left.tv_usec = ev->at.tv_usec - now.tv_usec;
      if ( left.tv_usec < 0 )
      { left.tv_sec--;
	left.tv_usec += 1000000;
      }

      if ( left.tv_sec < 0 ||
	   (left.tv_sec == 0 && left.tv_usec == 0) )
<<<<<<< HEAD
      { if ( !is_set(&signalled, ev->pl_thread_id) )
	{ DEBUG(1, Sdprintf("Signalling (left = %ld) %d (= %ld) ...\n",
			  (long)left.tv_sec,
			  ev->pl_thread_id, (long)ev->thread_id));
	  set_bit(&signalled, ev->pl_thread_id);
=======
      { if ( !signalled[ev->pl_thread_id] )
	{ DEBUG(1, Sdprintf("Signalling (left = %ld) %d ...\n",
			    (long)left.tv_sec,
			    ev->pl_thread_id));
	  signalled[ev->pl_thread_id] = TRUE;
>>>>>>> 4e36c786
#ifdef __WINDOWS__
	  PL_thread_raise(ev->pl_thread_id, SIG_TIME);
#else
	  pthread_kill(ev->thread_id, SIG_TIME);
#endif
	}
      } else
	break;
    }

    if ( ev )
    { int rc;
      struct timespec timeout;
      timeout.tv_sec  = ev->at.tv_sec;
      timeout.tv_nsec = ev->at.tv_usec*1000;

    retry_timed_wait:
      DEBUG(1, Sdprintf("Waiting ...\n"));
      rc = pthread_cond_timedwait(&cond, &mutex, &timeout);

      switch( rc )
      { case ETIMEDOUT:
	case 0:
	  continue;
	case EINTR:
	  goto retry_timed_wait;
	default:
	  Sdprintf("alarm/4: pthread_cond_timedwait(): %s\n", strerror(rc));
	  assert(0);
      }
    } else
    { int rc;

    retry_wait:
      DEBUG(1, Sdprintf("No waiting events\n"));
      rc = pthread_cond_wait(&cond, &mutex);
      switch(rc)
      { case EINTR:
	  goto retry_wait;
	case 0:
	  continue;
	default:
	  Sdprintf("alarm/4: pthread_cond_timedwait(): %s\n", strerror(rc));
	  assert(0);
      }
    }
  }

  return NULL;
}


static void
on_alarm(int sig)
{ Event ev;
  schedule *sched = TheSchedule();
  pthread_t self = pthread_self();

  DEBUG(1, Sdprintf("Signal received in %d\n",
		    PL_thread_self()));
#ifdef BACKTRACE
  DEBUG(10, print_trace());
#endif

  for(;;)
  { struct timeval now;
    term_t goal = 0;
    module_t module = NULL;

    gettimeofday(&now, NULL);

    LOCK();
    for(ev = sched->first; ev; ev=ev->next)
    { struct timeval left;

      assert(ev->magic == EV_MAGIC);

      if ( (ev->flags & (EV_DONE|EV_FIRED)) ||
	   !pthread_equal(self, ev->thread_id) )
	continue;

      left.tv_sec  = ev->at.tv_sec - now.tv_sec;
      left.tv_usec = ev->at.tv_usec - now.tv_usec;
      if ( left.tv_usec < 0 )
      { left.tv_sec--;
	left.tv_usec += 1000000;
      }

      if ( left.tv_sec < 0 ||
	   (left.tv_sec == 0 && left.tv_usec == 0) )
      { DEBUG(1, Sdprintf("Calling event\n"));
	ev->flags |= EV_DONE;
	module = ev->module;
	goal = PL_new_term_ref();
	PL_recorded(ev->goal, goal);

	if ( ev->flags & EV_REMOVE )
	  freeEvent(ev);
	break;
      }
    }
    UNLOCK();

    if ( goal )
    { PL_call_predicate(module,
			PL_Q_PASS_EXCEPTION,
			PREDICATE_call1,
			goal);
    } else
      break;
  }

  DEBUG(1, Sdprintf("Processed pending events; signalling scheduler\n"));
  pthread_cond_signal(&cond);
}


static int
installEvent(Event ev)
{ int rc;

  ev->thread_id = pthread_self();
  ev->pl_thread_id = PL_thread_self();

  LOCK();
  if ( !scheduler_running )
  { pthread_attr_t attr;

    pthread_attr_init(&attr);
    pthread_attr_setdetachstate(&attr, PTHREAD_CREATE_DETACHED);
    pthread_attr_setstacksize(&attr, 8192);
    rc = pthread_create(&scheduler, &attr, alarm_loop, NULL);
    pthread_attr_destroy(&attr);

    if ( rc != 0 )
    { UNLOCK();
      return pl_error("alarm", 4, "Failed to start schedule thread",
		      ERR_ERRNO, rc);
    }

    DEBUG(1, Sdprintf("Started scheduler thread\n"));
    scheduler_running = TRUE;
  }

  rc = insertEvent(ev);
  UNLOCK();

  if ( rc )
    pthread_cond_signal(&cond);

  return rc;
}


static int
uninstallEvent(Event ev)
{ LOCK();
  if ( TheSchedule()->scheduled == ev )
    ev->flags |= EV_DONE;
  unlinkEvent(ev);
  ev->flags &= ~(EV_FIRED|EV_DONE);
  UNLOCK();

  pthread_cond_signal(&cond);

  return TRUE;
}


static int
removeEvent(Event ev)
{ LOCK();
  if ( TheSchedule()->scheduled == ev )
    ev->flags |= EV_DONE;
  freeEvent(ev);
  UNLOCK();

  pthread_cond_signal(&cond);

  return TRUE;
}


		 /*******************************
		 *	PROLOG CONNECTION	*
		 *******************************/

int
alarm_error(term_t alarm, int err)
{ switch(err)
  { case ERR_RESOURCE:
      return pl_error(NULL, 0, NULL, ERR_RESOURCE, "timers");
    case ERR_PERMISSION:
      return pl_error(NULL, 0, "already installed", ERR_PERMISSION,
		      alarm, "install", "alarm");
    default:
      assert(0);
      return FALSE;
  }
}


static int
unify_timer(term_t t, Event ev)
{ if ( !PL_is_variable(t) )
    return pl_error(NULL, 0, NULL, ERR_ARGTYPE, 0, t, "unbound");

  return PL_unify_term(t,
		       PL_FUNCTOR, FUNCTOR_alarm1,
		         PL_POINTER, ev);
}


static int
get_timer(term_t t, Event *ev)
{ if ( PL_is_functor(t, FUNCTOR_alarm1) )
  { term_t a = PL_new_term_ref();
    void *p;

    _PL_get_arg(1, t, a);
    if ( PL_get_pointer(a, &p) )
    { Event e = p;

      if ( e->magic == EV_MAGIC )
      { *ev = e;
        return TRUE;
      } else
      { return pl_error("get_timer", 1, NULL,
			ERR_DOMAIN, t, "alarm");
      }
    }
  }

  return pl_error("get_timer", 1, NULL,
		  ERR_ARGTYPE, 1, t, "alarm");
}


static int
pl_get_bool_ex(term_t arg, int *val)
{ if ( PL_get_bool(arg, val) )
    return TRUE;

  return pl_error(NULL, 0, NULL, ERR_ARGTYPE, 0, arg, "bool");
}


static foreign_t
alarm4_gen(time_abs_rel abs_rel, term_t time, term_t callable,
	   term_t id, term_t options)
{ Event ev;
  double t;
  module_t m = NULL;
  unsigned long flags = 0L;

  if ( options )
  { term_t tail = PL_copy_term_ref(options);
    term_t head = PL_new_term_ref();

    while( PL_get_list(tail, head, tail) )
    { atom_t name;
      int arity;

      if ( PL_get_name_arity(head, &name, &arity) )
      { if ( arity == 1 )
	{ term_t arg = PL_new_term_ref();

	  _PL_get_arg(1, head, arg);

	  if ( name == ATOM_remove )
	  { int t = FALSE;

	    if ( !pl_get_bool_ex(arg, &t) )
	      return FALSE;
	    if ( t )
	      flags |= EV_REMOVE;
	  } else if ( name == ATOM_install )
	  { int t = TRUE;

	    if ( !pl_get_bool_ex(arg, &t) )
	      return FALSE;
	    if ( !t )
	      flags |= EV_NOINSTALL;
	  }
	}
      }
    }
    if ( !PL_get_nil(tail) )
      return pl_error(NULL, 0, NULL, ERR_ARGTYPE, 4, options, "list");
  }

  if ( !PL_get_float(time, &t) )
    return pl_error(NULL, 0, NULL, ERR_ARGTYPE, 1,
		    time, "number");


  if ( !(ev = allocEvent()) )
    return FALSE;

  if (abs_rel==TIME_REL)
	  setTimeEvent(ev, t);
  else
	  setTimeEventAbs(ev,t);

  if ( !unify_timer(id, ev) )
  { freeEvent(ev);			/* not linked: no need to lock */
    return FALSE;
  }

  ev->flags = flags;
  PL_strip_module(callable, &m, callable);
  ev->module = m;
  ev->goal = PL_record(callable);

  if ( !(ev->flags & EV_NOINSTALL) )
  { int rc;

    if ( (rc=installEvent(ev)) != TRUE )
    { freeEvent(ev);			/* not linked: no need to lock */
      return alarm_error(id, rc);
    }
  }

  return TRUE;
}


static foreign_t
alarm4_abs(term_t time, term_t callable, term_t id, term_t options)
{ return alarm4_gen(TIME_ABS,time,callable,id,options);
}

static foreign_t
alarm4_rel(term_t time, term_t callable, term_t id, term_t options)
{ return alarm4_gen(TIME_REL,time,callable,id,options);
}

static foreign_t
alarm3_abs(term_t time, term_t callable, term_t id)
{ return alarm4_gen(TIME_ABS,time, callable, id, 0);
}

static foreign_t
alarm3_rel(term_t time, term_t callable, term_t id)
{ return alarm4_gen(TIME_REL,time, callable, id, 0);
}

static foreign_t
install_alarm(term_t alarm)
{ Event ev = NULL;
  int rc;

  if ( !get_timer(alarm, &ev) )
    return FALSE;

  if ( (rc=installEvent(ev)) != TRUE )
    return alarm_error(alarm, rc);

  return TRUE;
}


static foreign_t
install_alarm2(term_t alarm, term_t time)
{ Event ev = NULL;
  double t;
  int rc;

  if ( !get_timer(alarm, &ev) )
    return FALSE;

  if ( !PL_get_float(time, &t) )
    return pl_error(NULL, 0, NULL, ERR_ARGTYPE, 1,
		    time, "number");

  setTimeEvent(ev, t);
  if ( (rc=installEvent(ev)) != TRUE )
    return alarm_error(alarm, rc);

  return TRUE;
}


static foreign_t
uninstall_alarm(term_t alarm)
{ Event ev = NULL;

  if ( !get_timer(alarm, &ev) )
    return FALSE;

  return uninstallEvent(ev);
}


static foreign_t
remove_alarm(term_t alarm)
{ Event ev = NULL;

  if ( !get_timer(alarm, &ev) )
    return FALSE;

  return removeEvent(ev);
}


static foreign_t
current_alarms(term_t time, term_t goal, term_t id, term_t status,
	       term_t matching)
{ Event ev;
  term_t next = PL_new_term_ref();
  term_t g    = PL_new_term_ref();
  term_t tail = PL_copy_term_ref(matching);
  term_t head = PL_new_term_ref();
  term_t av   = PL_new_term_refs(4);
  pthread_t self = pthread_self();

  LOCK();
  ev = TheSchedule()->first;

  for(; ev; ev = ev->next)
  { atom_t s;
    double at;
    fid_t fid;

    if ( !pthread_equal(self, ev->thread_id) )
      continue;

    fid = PL_open_foreign_frame();

    if ( ev->flags & EV_DONE )
      s = ATOM_done;
    else if ( ev == TheSchedule()->scheduled )
      s = ATOM_next;
    else
      s = ATOM_scheduled;

    if ( !PL_unify_atom(status, s) )
      goto nomatch;

    PL_recorded(ev->goal, g);
    if ( !PL_unify_term(goal,
			PL_FUNCTOR, FUNCTOR_module2,
			  PL_ATOM, PL_module_name(ev->module),
			  PL_TERM, g) )
      goto nomatch;

    at = (double)ev->at.tv_sec + (double)ev->at.tv_usec / 1000000.0;
    if ( !PL_unify_float(time, at) )
      goto nomatch;

    if ( !unify_timer(id, ev) )
      goto nomatch;

    PL_discard_foreign_frame(fid);

    if ( !PL_put_float(av+0, at) ||		/* time */
	 !PL_recorded(ev->goal, av+1) ||	/* goal */
	 !PL_put_variable(av+2) ||		/* id */
	 !unify_timer(av+2, ev) ||
	 !PL_put_atom(av+3, s) ||		/* status */
	 !PL_cons_functor_v(next, FUNCTOR_alarm4, av) )
    { PL_close_foreign_frame(fid);
      UNLOCK();
      return FALSE;
    }

    if ( PL_unify_list(tail, head, tail) &&
	 PL_unify(head, next) )
    { continue;
    } else
    { PL_close_foreign_frame(fid);
      UNLOCK();

      return FALSE;
    }

  nomatch:
    PL_discard_foreign_frame(fid);
  }
  UNLOCK();

  return PL_unify_nil(tail);
}


install_t
install()
{ MODULE_user	  = PL_new_module(PL_new_atom("user"));

  FUNCTOR_alarm1  = PL_new_functor(PL_new_atom("$alarm"), 1);
  FUNCTOR_alarm4  = PL_new_functor(PL_new_atom("alarm"), 4);
  FUNCTOR_module2 = PL_new_functor(PL_new_atom(":"), 2);

  ATOM_remove	  = PL_new_atom("remove");
  ATOM_install	  = PL_new_atom("install");
  ATOM_done	  = PL_new_atom("done");
  ATOM_next	  = PL_new_atom("next");
  ATOM_scheduled  = PL_new_atom("scheduled");

  PREDICATE_call1 = PL_predicate("call", 1, "user");

  PL_register_foreign("alarm_at",       4, alarm4_abs,     PL_FA_TRANSPARENT);
  PL_register_foreign("alarm",          4, alarm4_rel,     PL_FA_TRANSPARENT);
  PL_register_foreign("alarm_at",       3, alarm3_abs,     PL_FA_TRANSPARENT);
  PL_register_foreign("alarm",          3, alarm3_rel,     PL_FA_TRANSPARENT);
  PL_register_foreign("remove_alarm",   1, remove_alarm,   0);
  PL_register_foreign("uninstall_alarm",1, uninstall_alarm,0);
  PL_register_foreign("install_alarm",  1, install_alarm,  0);
  PL_register_foreign("install_alarm",  2, install_alarm2, 0);
  PL_register_foreign("remove_alarm_notrace",1, remove_alarm,   PL_FA_NOTRACE);
  PL_register_foreign("current_alarms", 5, current_alarms, 0);
#ifdef O_DEBUG
  PL_register_foreign("time_debug",	1, pl_time_debug,  0);
#endif

  installHandler();
}


install_t
uninstall()
{ cleanup();
}<|MERGE_RESOLUTION|>--- conflicted
+++ resolved
@@ -448,16 +448,11 @@
 static void *
 alarm_loop(void * closure)
 { schedule *sched = TheSchedule();
-<<<<<<< HEAD
   bitvector signalled;
 
   signalled.size = 4;
   signalled.bits = malloc(signalled.size*sizeof(int));
   signalled.high = 0;
-=======
-  int mt = (int)PL_query(PL_QUERY_MAX_THREADS)+1;
-  char *signalled = alloca(mt);
->>>>>>> 4e36c786
 
   pthread_mutex_lock(&mutex);		/* for condition variable */
   DEBUG(1, Sdprintf("Iterating alarm_loop()\n"));
@@ -481,19 +476,11 @@
 
       if ( left.tv_sec < 0 ||
 	   (left.tv_sec == 0 && left.tv_usec == 0) )
-<<<<<<< HEAD
       { if ( !is_set(&signalled, ev->pl_thread_id) )
-	{ DEBUG(1, Sdprintf("Signalling (left = %ld) %d (= %ld) ...\n",
-			  (long)left.tv_sec,
-			  ev->pl_thread_id, (long)ev->thread_id));
-	  set_bit(&signalled, ev->pl_thread_id);
-=======
-      { if ( !signalled[ev->pl_thread_id] )
 	{ DEBUG(1, Sdprintf("Signalling (left = %ld) %d ...\n",
 			    (long)left.tv_sec,
 			    ev->pl_thread_id));
-	  signalled[ev->pl_thread_id] = TRUE;
->>>>>>> 4e36c786
+	  set_bit(&signalled, ev->pl_thread_id);
 #ifdef __WINDOWS__
 	  PL_thread_raise(ev->pl_thread_id, SIG_TIME);
 #else
