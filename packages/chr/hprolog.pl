:- module(hprolog,
	  [ substitute_eq/4,		% +OldVal, +OldList, +NewVal, -NewList
	    memberchk_eq/2,		% +Val, +List
	    intersect_eq/3,		% +List1, +List2, -Intersection
	    list_difference_eq/3,	% +List, -Subtract, -Rest
	    take/3,			% +N, +List, -FirstElements
	    drop/3,			% +N, +List, -LastElements
	    split_at/4,			% +N, +List, -FirstElements, -LastElements
	    max_go_list/2,		% +List, -Max
	    or_list/2,			% +ListOfInts, -BitwiseOr
	    sublist/2,			% ?Sublist, +List
	    bounded_sublist/3,		% ?Sublist, +List, +Bound
	    chr_delete/3,
	    init_store/2,
	    get_store/2,
	    update_store/2,
	    make_get_store_goal/3,
	    make_update_store_goal/3,
	    make_init_store_goal/3,

	    empty_ds/1,
	    ds_to_list/2,
	    get_ds/3,
	    put_ds/4
<<<<<<< HEAD
=======
%	    lookup_ht1/4
>>>>>>> f1dd3adf
	  ]).
:- use_module(library(lists)).
:- use_module(library(assoc)).

empty_ds(DS) :- empty_assoc(DS).
ds_to_list(DS,LIST) :- assoc_to_list(DS,LIST).
get_ds(A,B,C) :- get_assoc(A,B,C).
put_ds(A,B,C,D) :- put_assoc(A,B,C,D).


init_store(Name,Value) :- nb_setval(Name,Value).

get_store(Name,Value) :- nb_getval(Name,Value).

update_store(Name,Value) :- b_setval(Name,Value).

make_init_store_goal(Name,Value,Goal) :- Goal = nb_setval(Name,Value).

make_get_store_goal(Name,Value,Goal) :- Goal = nb_getval(Name,Value).

make_update_store_goal(Name,Value,Goal) :- Goal = b_setval(Name,Value).


		 /*******************************
		 *      MORE LIST OPERATIONS	*
		 *******************************/

%	substitute_eq(+OldVal, +OldList, +NewVal, -NewList)
%	
%	Substitute OldVal by NewVal in OldList and unify the result
%	with NewList.

substitute_eq(_, [], _, []) :- ! .
substitute_eq(X, [U|Us], Y, [V|Vs]) :-
        (   X == U
	->  V = Y,
            substitute_eq(X, Us, Y, Vs)
        ;   V = U,
            substitute_eq(X, Us, Y, Vs)
        ).

%	memberchk_eq(+Val, +List)
%	
%	Deterministic check of membership using == rather than
%	unification.

memberchk_eq(X, [Y|Ys]) :-
   (   X == Y
   ->  true
   ;   memberchk_eq(X, Ys)
   ).

% :- load_foreign_library(chr_support).

%	list_difference_eq(+List, -Subtract, -Rest)
%	
%	Delete all elements of Subtract from List and unify the result
%	with Rest.  Element comparision is done using ==/2.

list_difference_eq([],_,[]).
list_difference_eq([X|Xs],Ys,L) :-
	(   memberchk_eq(X,Ys)
	->  list_difference_eq(Xs,Ys,L)
	;   L = [X|T],
	    list_difference_eq(Xs,Ys,T)
	).

%	intersect_eq(+List1, +List2, -Intersection)
%	
%	Determine the intersection of two lists without unifying values.

intersect_eq([], _, []).
intersect_eq([X|Xs], Ys, L) :-
	(   memberchk_eq(X, Ys)
	->  L = [X|T],
	    intersect_eq(Xs, Ys, T)
	;   intersect_eq(Xs, Ys, L)
	).


%	take(+N, +List, -FirstElements)
%	
%	Take the first  N  elements  from   List  and  unify  this  with
%	FirstElements. The definition is based   on the GNU-Prolog lists
%	library. Implementation by Jan Wielemaker.

take(0, _, []) :- !.
take(N, [H|TA], [H|TB]) :-
	N > 0,
	N2 is N - 1,
	take(N2, TA, TB).

%	Drop the first  N  elements  from   List  and  unify  the remainder  with
%	LastElements.

drop(0,LastElements,LastElements) :- !.
drop(N,[_|Tail],LastElements) :-
	N > 0,
	N1 is N  - 1,
	drop(N1,Tail,LastElements).

split_at(0,L,[],L) :- !.
split_at(N,[H|T],[H|L1],L2) :-
	M is N -1,
	split_at(M,T,L1,L2).

%	max_go_list(+List, -Max)
%	
%	Return the maximum of List in the standard order of terms.

max_go_list([H|T], Max) :-
	max_go_list(T, H, Max).

max_go_list([], Max, Max).
max_go_list([H|T], X, Max) :-
        (   H @=< X
	->  max_go_list(T, X, Max)
        ;   max_go_list(T, H, Max)
        ).

%	or_list(+ListOfInts, -BitwiseOr)
%	
%	Do a bitwise disjuction over all integer members of ListOfInts.

or_list(L, Or) :-
	or_list(L, 0, Or).

or_list([], Or, Or).
or_list([H|T], Or0, Or) :-
	Or1 is H \/ Or0,
	or_list(T, Or1, Or).


%%%%%%%%%%%%%%%%%%%%%%%%%%%%%%%%%%%%%%%%%%%%%%%%%%%%%%%%%%%%%%%%%%%%%%%%%%%%%%%%
sublist(L, L).
sublist(Sub, [H|T]) :-
	'$sublist1'(T, H, Sub).

'$sublist1'(Sub, _, Sub).
'$sublist1'([H|T], _, Sub) :-
	'$sublist1'(T, H, Sub).
'$sublist1'([H|T], X, [X|Sub]) :-
	'$sublist1'(T, H, Sub).

bounded_sublist(Sublist,_,_) :-
	Sublist = [].
bounded_sublist(Sublist,[H|List],Bound) :-
	Bound > 0,
	(
		Sublist = [H|Rest],
		NBound is Bound - 1,
		bounded_sublist(Rest,List,NBound)
	;
		bounded_sublist(Sublist,List,Bound)
	).
	

%%%%%%%%%%%%%%%%%%%%%%%%%%%%%%%%%%%%%%%%%%%%%%%%%%%%%%%%%%%%%%%%%%%%%%%%%%%%%%%%

chr_delete([], _, []).
chr_delete([H|T], X, L) :-
        (   H==X ->
            chr_delete(T, X, L)
        ;   L=[H|RT],
            chr_delete(T, X, RT)
        ).
    <|MERGE_RESOLUTION|>--- conflicted
+++ resolved
@@ -22,10 +22,7 @@
 	    ds_to_list/2,
 	    get_ds/3,
 	    put_ds/4
-<<<<<<< HEAD
-=======
 %	    lookup_ht1/4
->>>>>>> f1dd3adf
 	  ]).
 :- use_module(library(lists)).
 :- use_module(library(assoc)).
